--- conflicted
+++ resolved
@@ -23,14 +23,6 @@
 #[test]
 fn test_golang() {
     let output = Command::new("go")
-<<<<<<< HEAD
-=======
-        .env(
-            "CGO_LDFLAGS",
-            "-lbreez_sdk_bindings -L../../../ffi/golang -Wl,-rpath,../../../ffi/golang",
-        )
-        .env("CGO_ENABLED", "1")
->>>>>>> 4d4b4ec0
         .current_dir("tests/bindings/golang/")
         .arg("run")
         .arg("./")
