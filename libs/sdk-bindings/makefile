CURRENT_DIR := $(shell pwd)
SOURCES=$(sort $(wildcard ./src/*.rs ./src/**/*.rs))
SHELL := /bin/bash

.PHONY: init
init:
	rustup target add aarch64-apple-ios x86_64-apple-ios
	rustup target add aarch64-apple-darwin x86_64-apple-darwin
	rustup target add aarch64-apple-ios-sim
	#rustup target add armv7-apple-ios armv7s-apple-ios i386-apple-ios ## deprecated
	rustup target add aarch64-linux-android armv7-linux-androideabi i686-linux-android x86_64-linux-android
<<<<<<< HEAD
	rustup target add x86_64-pc-windows-gnu
=======
	rustup target add aarch64-unknown-linux-gnu x86_64-unknown-linux-gnu
>>>>>>> 4d4b4ec0
	@if [ $$(uname) == "Darwin" ] ; then cargo install cargo-lipo ; fi
	cargo install cbindgen
	cargo install cargo-ndk

all: swift-ios swift-darwin bindings-swift kotlin bindings-android csharp-darwin golang-darwin

ios-universal: $(SOURCES)		
	mkdir -p ../target/ios-universal/release
	mkdir -p ../target/ios-universal-sim/release
	cargo build --release --target aarch64-apple-ios ;\
	cargo build --release --target x86_64-apple-ios ;\
	cargo build --release --target aarch64-apple-ios-sim ;\
	# build universal lib for arm device and x86 sim
	lipo -create -output ../target/ios-universal/release/libbreez_sdk_bindings.a ../target/aarch64-apple-ios/release/libbreez_sdk_bindings.a ../target/x86_64-apple-ios/release/libbreez_sdk_bindings.a
	# build universal lib for arm sim and x86 sim
	lipo -create -output ../target/ios-universal-sim/release/libbreez_sdk_bindings.a ../target/aarch64-apple-ios-sim/release/libbreez_sdk_bindings.a ../target/x86_64-apple-ios/release/libbreez_sdk_bindings.a

darwin-universal: $(SOURCES)
	mkdir -p ../target/darwin-universal/release
	cargo lipo --release --targets aarch64-apple-darwin
	cargo lipo --release --targets x86_64-apple-darwin
	lipo -create -output ../target/darwin-universal/release/libbreez_sdk_bindings.dylib ../target/aarch64-apple-darwin/release/libbreez_sdk_bindings.dylib ../target/x86_64-apple-darwin/release/libbreez_sdk_bindings.dylib
	lipo -create -output ../target/darwin-universal/release/libbreez_sdk_bindings.a ../target/aarch64-apple-darwin/release/libbreez_sdk_bindings.a ../target/x86_64-apple-darwin/release/libbreez_sdk_bindings.a

windows: $(SOURCES)
	cargo build --release --target x86_64-pc-windows-gnu

csharp-darwin: darwin-universal
	cargo install uniffi-bindgen-cs --git https://github.com/breez/uniffi-bindgen-cs --branch namespace
	uniffi-bindgen-cs src/breez_sdk.udl -o ffi/csharp -c ./uniffi.toml
	cp ../target/darwin-universal/release/libbreez_sdk_bindings.dylib ffi/csharp

csharp-windows: windows
	cargo install uniffi-bindgen-cs --git https://github.com/breez/uniffi-bindgen-cs --branch namespace
	uniffi-bindgen-cs src/breez_sdk.udl -o ffi/csharp -c ./uniffi.toml
	cp ../target/x86_64-pc-windows-gnu/release/breez_sdk_bindings.dll ffi/csharp

TARGET ?= aarch64-unknown-linux-gnu
csharp-linux: $(SOURCES)
	cargo install uniffi-bindgen-cs --git https://github.com/breez/uniffi-bindgen-cs --branch namespace
	cargo build --release --target $(TARGET)
	uniffi-bindgen-cs src/breez_sdk.udl -o ffi/csharp -c ./uniffi.toml
	cp ../target/$(TARGET)/release/libbreez_sdk_bindings.so ffi/csharp

golang-darwin: darwin-universal
	cargo install uniffi-bindgen-go --git https://github.com/NordSecurity/uniffi-bindgen-go
	uniffi-bindgen-go src/breez_sdk.udl -o ffi/golang -c ./uniffi.toml
	cp ../target/aarch64-apple-darwin/release/libbreez_sdk_bindings.dylib tests/bindings/golang/vendor/github.com/breez/breez-sdk-go/breez_sdk/lib/darwin-aarch64
	cp ../target/x86_64-apple-darwin/release/libbreez_sdk_bindings.dylib tests/bindings/golang/vendor/github.com/breez/breez-sdk-go/breez_sdk/lib/darwin-amd64
	cp -r ffi/golang/breez/breez_sdk/breez_sdk.go tests/bindings/golang/vendor/github.com/breez/breez-sdk-go/breez_sdk

golang-linux: $(SOURCES)
	cargo install uniffi-bindgen-go --git https://github.com/NordSecurity/uniffi-bindgen-go
	cargo build --release --target aarch64-unknown-linux-gnu
	cargo build --release --target x86_64-unknown-linux-gnu
	uniffi-bindgen-go src/breez_sdk.udl -o ffi/golang -c ./uniffi.toml
	cp ../target/aarch64-unknown-linux-gnu/release/libbreez_sdk_bindings.so tests/bindings/golang/vendor/github.com/breez/breez-sdk-go/breez_sdk/lib/linux-aarch64
	cp ../target/x86_64-unknown-linux-gnu/release/libbreez_sdk_bindings.so tests/bindings/golang/vendor/github.com/breez/breez-sdk-go/breez_sdk/lib/linux-amd64
	cp -r ffi/golang/breez/breez_sdk/breez_sdk.go tests/bindings/golang/vendor/github.com/breez/breez-sdk-go/breez_sdk

golang-windows: windows
	cargo install uniffi-bindgen-go --git https://github.com/NordSecurity/uniffi-bindgen-go
	uniffi-bindgen-go src/breez_sdk.udl -o ffi/golang -c ./uniffi.toml
	cp ../target/x86_64-pc-windows-gnu/release/breez_sdk_bindings.dll tests/bindings/golang/vendor/github.com/breez/breez-sdk-go/breez_sdk/lib/windows-amd64
	cp -r ffi/golang/breez/breez_sdk/breez_sdk.go tests/bindings/golang/vendor/github.com/breez/breez-sdk-go/breez_sdk

TARGET ?= aarch64-unknown-linux-gnu
python-linux: $(SOURCES)	
	cargo build --release --target $(TARGET)
	cargo run --features=uniffi/cli --bin uniffi-bindgen generate src/breez_sdk.udl --language python -o ffi/python
	cp ../target/$(TARGET)/release/libbreez_sdk_bindings.so ffi/python

python-darwin: darwin-universal	
	cargo run --features=uniffi/cli --bin uniffi-bindgen generate src/breez_sdk.udl --language python -o ffi/python
	cp ../target/darwin-universal/release/libbreez_sdk_bindings.dylib ffi/python

swift-ios: ios-universal
	cargo run --features=uniffi/cli --bin uniffi-bindgen generate src/breez_sdk.udl -l swift -o ffi/swift-ios
	cp ../target/ios-universal/release/libbreez_sdk_bindings.a ffi/swift-ios
	cd ffi/swift-ios && "swiftc" "-emit-module" "-module-name" "breez_sdk_bindings"  "-Xcc" "-fmodule-map-file=$(CURRENT_DIR)/ffi/swift-ios/breez_sdkFFI.modulemap" "-I" "."  "-L" "." "-lbreez_sdk_bindings" breez_sdk.swift

swift-darwin: darwin-universal
	cargo run --features=uniffi/cli --bin uniffi-bindgen generate src/breez_sdk.udl -l swift -o ffi/swift-darwin
	cp ../target/darwin-universal/release/libbreez_sdk_bindings.dylib ffi/swift-darwin
	cd ffi/swift-darwin && "swiftc" "-emit-module" "-module-name" "breez_sdk_bindings"  "-Xcc" "-fmodule-map-file=$(CURRENT_DIR)/ffi/swift-darwin/breez_sdkFFI.modulemap" "-I" "."  "-L" "." "-lbreez_sdk_bindings" breez_sdk.swift

bindings-swift: ios-universal darwin-universal
	mkdir -p bindings-swift/Sources/BreezSDK
	cargo run --features=uniffi/cli --bin uniffi-bindgen generate src/breez_sdk.udl --no-format --language swift --out-dir bindings-swift/Sources/BreezSDK
	mv bindings-swift/Sources/BreezSDK/breez_sdk.swift bindings-swift/Sources/BreezSDK/BreezSDK.swift
	cp bindings-swift/Sources/BreezSDK/breez_sdkFFI.h bindings-swift/breez_sdkFFI.xcframework/ios-arm64/breez_sdkFFI.framework/Headers
	cp bindings-swift/Sources/BreezSDK/breez_sdkFFI.h bindings-swift/breez_sdkFFI.xcframework/ios-arm64_x86_64-simulator/breez_sdkFFI.framework/Headers
	cp bindings-swift/Sources/BreezSDK/breez_sdkFFI.h bindings-swift/breez_sdkFFI.xcframework/macos-arm64_x86_64/breez_sdkFFI.framework/Headers
	cp ../target/aarch64-apple-ios/release/libbreez_sdk_bindings.a bindings-swift/breez_sdkFFI.xcframework/ios-arm64/breez_sdkFFI.framework/breez_sdkFFI
	cp ../target/ios-universal-sim/release/libbreez_sdk_bindings.a bindings-swift/breez_sdkFFI.xcframework/ios-arm64_x86_64-simulator/breez_sdkFFI.framework/breez_sdkFFI
	cp ../target/darwin-universal/release/libbreez_sdk_bindings.a bindings-swift/breez_sdkFFI.xcframework/macos-arm64_x86_64/breez_sdkFFI.framework/breez_sdkFFI
	rm bindings-swift/Sources/BreezSDK/breez_sdkFFI.h
	rm bindings-swift/Sources/BreezSDK/breez_sdkFFI.modulemap

kotlin: android
	cargo run --features=uniffi/cli --bin uniffi-bindgen generate src/breez_sdk.udl --language kotlin -o ffi/kotlin

android: aarch64-linux-android armv7-linux-androideabi i686-linux-android x86_64-linux-android

aarch64-linux-android: $(SOURCES) ndk-home
	cargo ndk -t aarch64-linux-android -o ffi/kotlin/jniLibs build --release	

armv7-linux-androideabi: $(SOURCES) ndk-home
	cargo ndk -t armv7-linux-androideabi -o ffi/kotlin/jniLibs build --release	

i686-linux-android: $(SOURCES) ndk-home
	cargo ndk -t i686-linux-android -o ffi/kotlin/jniLibs build --release	

x86_64-linux-android: $(SOURCES) ndk-home
	cargo ndk -t x86_64-linux-android -o ffi/kotlin/jniLibs build --release

bindings-android: kotlin
	cp -r ffi/kotlin/jniLibs bindings-android/lib/src/main
	cp -r ffi/kotlin/breez_sdk bindings-android/lib/src/main/kotlin/
	cd bindings-android && ./gradlew assemble
	mkdir -p ffi/android
	cp bindings-android/lib/build/outputs/aar/lib-release.aar ffi/android
		
.PHONY: ndk-home
ndk-home:
	@if [ ! -d "${ANDROID_NDK_HOME}" ] ; then \
		echo "Error: Please, set the ANDROID_NDK_HOME env variable to point to your NDK folder" ; \
		exit 1 ; \
	fi

## clean:
.PHONY: clean
clean:
	cargo clean
	rm -rf ffi
## test:
.PHONY: test
test:
	cargo test<|MERGE_RESOLUTION|>--- conflicted
+++ resolved
@@ -9,11 +9,8 @@
 	rustup target add aarch64-apple-ios-sim
 	#rustup target add armv7-apple-ios armv7s-apple-ios i386-apple-ios ## deprecated
 	rustup target add aarch64-linux-android armv7-linux-androideabi i686-linux-android x86_64-linux-android
-<<<<<<< HEAD
 	rustup target add x86_64-pc-windows-gnu
-=======
 	rustup target add aarch64-unknown-linux-gnu x86_64-unknown-linux-gnu
->>>>>>> 4d4b4ec0
 	@if [ $$(uname) == "Darwin" ] ; then cargo install cargo-lipo ; fi
 	cargo install cbindgen
 	cargo install cargo-ndk
