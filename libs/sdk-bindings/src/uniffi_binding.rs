use std::sync::Arc;

use anyhow::{anyhow, Result};

use breez_sdk_core::{
    mnemonic_to_seed as sdk_mnemonic_to_seed, parse as sdk_parse_input,
    parse_invoice as sdk_parse_invoice, BitcoinAddressData, BreezEvent, BreezServices,
    ChannelState, ClosesChannelPaymentDetails, Config, CurrencyInfo, EventListener, FeeratePreset,
    FiatCurrency, GreenlightCredentials, InputType, InvoicePaidDetails, LNInvoice,
    LnPaymentDetails, LnUrlAuthRequestData, LnUrlErrorData, LnUrlPayRequestData,
    LnUrlWithdrawCallbackStatus, LnUrlWithdrawRequestData, LocaleOverrides, LocalizedName,
    LogEntry, LspInformation, MetadataItem, Network, NodeState, Payment, PaymentDetails,
    PaymentType, PaymentTypeFilter, Rate, RecommendedFees, RouteHint, RouteHintHop, SwapInfo,
    SwapStatus, Symbol,
};
use log::Metadata;
use log::Record;
use once_cell::sync::{Lazy, OnceCell};

static RT: Lazy<tokio::runtime::Runtime> = Lazy::new(|| tokio::runtime::Runtime::new().unwrap());
static LOGGER_STREAM: OnceCell<Box<dyn LogStream>> = OnceCell::new();

pub trait LogStream: Send + Sync {
    fn log(&self, l: LogEntry);
}

struct BindingLogger;

impl BindingLogger {
    fn init() {
        log::set_logger(&BindingLogger {}).unwrap();
    }
}

impl log::Log for BindingLogger {
    fn enabled(&self, _: &Metadata) -> bool {
        true
    }

    fn log(&self, record: &Record) {
        if self.enabled(record.metadata()) {
            if let Some(logger) = LOGGER_STREAM.get() {
                logger.log(LogEntry {
                    line: record.args().to_string(),
                    level: record.level().as_str().to_string(),
                });
            }
        };
    }
    fn flush(&self) {}
}

#[derive(Debug, thiserror::Error)]
pub enum SDKError {
    #[error("Breez SDK error: {err}")]
    Error { err: String },
}

impl From<anyhow::Error> for SDKError {
    fn from(err: anyhow::Error) -> Self {
        SDKError::Error {
            err: err.to_string(),
        }
    }
}

/// Register a new node in the cloud and return credentials to interact with it
///
/// # Arguments
///
/// * `network` - The network type which is one of (Bitcoin, Testnet, Signet, Regtest)
/// * `seed` - The node private key
/// * `config` - The sdk configuration
pub fn register_node(
    network: Network,
    seed: Vec<u8>,
    config: Option<Config>,
) -> Result<GreenlightCredentials> {
    let creds = rt().block_on(BreezServices::register_node(network, seed.clone()))?;
    Ok(creds)
}

/// Recover an existing node from the cloud and return credentials to interact with it
///
/// # Arguments
///
/// * `network` - The network type which is one of (Bitcoin, Testnet, Signet, Regtest)
/// * `seed` - The node private key
/// * `config` - The sdk configuration
pub fn recover_node(
    network: Network,
    seed: Vec<u8>,
    config: Option<Config>,
) -> Result<GreenlightCredentials> {
    let creds = rt().block_on(BreezServices::recover_node(network, seed.clone()))?;
    Ok(creds)
}

/// init_node initialized the global NodeService, schedule the node to run in the cloud and
/// run the signer. This must be called in order to start comunicate with the node
///
/// # Arguments
///
/// * `config` - The sdk configuration
/// * `seed` - The node private key
/// * `creds` - The greenlight credentials
///
pub fn start(
    config: Option<Config>,
    seed: Vec<u8>,
    creds: GreenlightCredentials,
    listener: Box<dyn EventListener>,
) -> Result<Arc<BlockingBreezServices>> {
    rt().block_on(async move {
        let breez_services = BreezServices::start(rt(), config, seed, creds, listener).await?;
        Ok(Arc::new(BlockingBreezServices { breez_services }))
    })
}

pub fn set_log_stream(log_stream: Box<dyn LogStream>) -> Result<()> {
    BindingLogger::init();
    LOGGER_STREAM
        .set(log_stream)
        .map_err(|_| anyhow!("log stream already created"))?;
    Ok(())
}

pub struct BlockingBreezServices {
    breez_services: Arc<BreezServices>,
}

impl BlockingBreezServices {
    pub fn stop(&self) -> Result<()> {
        rt().block_on(self.breez_services.stop())
    }

    pub fn send_payment(&self, bolt11: String, amount_sats: Option<u64>) -> Result<(), SDKError> {
        rt().block_on(self.breez_services.send_payment(bolt11, amount_sats))
            .map_err(|e| e.into())
    }

    pub fn send_spontaneous_payment(
        &self,
        node_id: String,
        amount_sats: u64,
    ) -> Result<(), SDKError> {
        rt().block_on(
            self.breez_services
                .send_spontaneous_payment(node_id, amount_sats),
        )
        .map_err(|e| e.into())
    }

    pub fn receive_payment(
        &self,
        amount_sats: u64,
        description: String,
    ) -> Result<LNInvoice, SDKError> {
        rt().block_on(
            self.breez_services
                .receive_payment(amount_sats, description),
        )
        .map_err(|e| e.into())
    }

    pub fn node_info(&self) -> Result<Option<NodeState>, SDKError> {
        self.breez_services.node_info().map_err(|e| e.into())
    }

    pub fn list_payments(
        &self,
        filter: PaymentTypeFilter,
        from_timestamp: Option<i64>,
        to_timestamp: Option<i64>,
    ) -> Result<Vec<Payment>, SDKError> {
        rt().block_on(
            self.breez_services
                .list_payments(filter, from_timestamp, to_timestamp),
        )
        .map_err(|e| e.into())
    }

    pub fn withdraw_lnurl(
        &self,
        req_data: LnUrlWithdrawRequestData,
        amount_sats: u64,
        description: Option<String>,
    ) -> Result<LnUrlWithdrawCallbackStatus, SDKError> {
        rt().block_on(
            self.breez_services
                .withdraw_lnurl(req_data, amount_sats, description),
        )
        .map_err(|e| e.into())
    }

    pub fn sweep(&self, to_address: String, feerate_preset: FeeratePreset) -> Result<(), SDKError> {
        rt().block_on(self.breez_services.sweep(to_address, feerate_preset))
            .map_err(|e| e.into())
    }

    pub fn fetch_fiat_rates(&self) -> Result<Vec<Rate>, SDKError> {
        rt().block_on(self.breez_services.fetch_fiat_rates())
            .map_err(|e| e.into())
    }

    pub fn list_fiat_currencies(&self) -> Result<Vec<FiatCurrency>, SDKError> {
        self.breez_services
            .list_fiat_currencies()
            .map_err(|e| e.into())
    }

    pub fn list_lsps(&self) -> Result<Vec<LspInformation>, SDKError> {
        rt().block_on(self.breez_services.list_lsps())
            .map_err(|e| e.into())
    }

    pub fn connect_lsp(&self, lsp_id: String) -> Result<(), SDKError> {
        rt().block_on(self.breez_services.connect_lsp(lsp_id))
            .map_err(|e| e.into())
    }

    /// Convenience method to look up LSP info based on current LSP ID
    pub fn lsp_info(&self) -> Result<LspInformation, SDKError> {
        rt().block_on(self.breez_services.lsp_info())
            .map_err(|e| e.into())
    }

    pub fn close_lsp_channels(&self) -> Result<(), SDKError> {
        rt().block_on(self.breez_services.close_lsp_channels())
            .map_err(|e| e.into())
    }

    /// Onchain receive swap API
    pub fn receive_onchain(&self) -> Result<SwapInfo, SDKError> {
        rt().block_on(self.breez_services.receive_onchain())
            .map_err(|e| e.into())
    }

    // list swaps history (all of them: expired, refunded and active)
    pub fn list_refundables(&self) -> Result<Vec<SwapInfo>, SDKError> {
        rt().block_on(self.breez_services.list_refundables())
            .map_err(|e| e.into())
    }

    // construct and broadcast a refund transaction for a faile/expired swap
    pub fn refund(
        &self,
        swap_address: String,
        to_address: String,
        sat_per_vbyte: u32,
    ) -> Result<String, SDKError> {
        rt().block_on(
            self.breez_services
                .refund(swap_address, to_address, sat_per_vbyte),
        )
        .map_err(|e| e.into())
    }

<<<<<<< HEAD
    pub fn execute_dev_command(&self, command: String) -> Result<String> {
        rt().block_on(self.breez_services.execute_dev_command(&command))
=======
    pub fn recommended_fees(&self) -> Result<RecommendedFees, SDKError> {
        rt().block_on(self.breez_services.recommended_fees())
>>>>>>> 14484a35
            .map_err(|e| e.into())
    }
}

pub fn parse_invoice(invoice: String) -> Result<LNInvoice, SDKError> {
    sdk_parse_invoice(&invoice).map_err(|e| e.into())
}

pub fn parse_input(s: String) -> Result<InputType, SDKError> {
    rt().block_on(sdk_parse_input(&s)).map_err(|e| e.into())
}

pub fn mnemonic_to_seed(phrase: String) -> Result<Vec<u8>, SDKError> {
    sdk_mnemonic_to_seed(phrase).map_err(|e| e.into())
}

fn rt() -> &'static tokio::runtime::Runtime {
    &RT
}

uniffi_macros::include_scaffolding!("breez_sdk");<|MERGE_RESOLUTION|>--- conflicted
+++ resolved
@@ -256,13 +256,12 @@
         .map_err(|e| e.into())
     }
 
-<<<<<<< HEAD
     pub fn execute_dev_command(&self, command: String) -> Result<String> {
         rt().block_on(self.breez_services.execute_dev_command(&command))
-=======
+    }
+
     pub fn recommended_fees(&self) -> Result<RecommendedFees, SDKError> {
         rt().block_on(self.breez_services.recommended_fees())
->>>>>>> 14484a35
             .map_err(|e| e.into())
     }
 }
