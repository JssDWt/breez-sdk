//! Bindings for the Dart integration

use std::future::Future;
use std::sync::Arc;

use crate::breez_services::BreezServices;
use crate::breez_services::{self, BreezEvent, EventListener};
use crate::chain::RecommendedFees;
use crate::fiat::{FiatCurrency, Rate};
use crate::input_parser::InputType;
use crate::input_parser::{LnUrlAuthRequestData, LnUrlPayRequestData, LnUrlWithdrawRequestData};
use crate::invoice::LNInvoice;
use crate::invoice::{self};
use crate::lnurl::pay::model::LnUrlPayResult;
use crate::lsp::LspInformation;
<<<<<<< HEAD
use crate::models::{
    Config, EnvironmentType, GreenlightCredentials, LogEntry, Network, NodeState, Payment,
    PaymentTypeFilter, ReceivePaymentRequestData, ReceivePaymentResponse, SwapInfo,
};
use crate::{
    BackupStatus, BuyBitcoinProvider, LnUrlCallbackStatus, OpeningFeeParams, ReverseSwapInfo,
    ReverseSwapPairInfo,
=======
use crate::models::LogEntry;
use crate::models::{Config, NodeState, Payment, PaymentTypeFilter, SwapInfo};
use crate::{
    BackupStatus, BuyBitcoinProvider, EnvironmentType, LnUrlCallbackStatus, NodeConfig,
    ReverseSwapInfo, ReverseSwapPairInfo,
>>>>>>> 2c4fd501
};
use anyhow::{anyhow, Result};
use flutter_rust_bridge::StreamSink;
use log::{Level, LevelFilter, Metadata, Record};
use once_cell::sync::{Lazy, OnceCell};
use tokio::sync::mpsc;

static BREEZ_SERVICES_INSTANCE: OnceCell<Arc<BreezServices>> = OnceCell::new();
static BREEZ_SERVICES_SHUTDOWN: OnceCell<mpsc::Sender<()>> = OnceCell::new();
static NOTIFICATION_STREAM: OnceCell<StreamSink<BreezEvent>> = OnceCell::new();
static LOG_STREAM: OnceCell<StreamSink<LogEntry>> = OnceCell::new();
static RT: Lazy<tokio::runtime::Runtime> = Lazy::new(|| tokio::runtime::Runtime::new().unwrap());

struct BindingLogger;

impl BindingLogger {
    fn init() {
        log::set_boxed_logger(Box::new(BindingLogger {})).unwrap();
        log::set_max_level(LevelFilter::Trace)
    }
}

impl log::Log for BindingLogger {
    fn enabled(&self, m: &Metadata) -> bool {
        m.level() <= Level::Debug
    }

    fn log(&self, record: &Record) {
        if self.enabled(record.metadata()) {
            if let Some(s) = LOG_STREAM.get() {
                s.add(LogEntry {
                    line: record.args().to_string(),
                    level: record.level().as_str().to_string(),
                });
            }
        };
    }
    fn flush(&self) {}
}

struct BindingEventListener;

impl EventListener for BindingEventListener {
    fn on_event(&self, e: BreezEvent) {
        if let Some(stream) = NOTIFICATION_STREAM.get() {
            stream.add(e);
        }
    }
}

/// Check whether node service is initialized or not
pub fn initialized() -> bool {
    block_on(async { get_breez_services().is_ok() })
}

/// connect initializes the global NodeService, schedule the node to run in the cloud and
/// run the signer. This must be called in order to start communicate with the node
///
/// # Arguments
///
/// * `config` - The sdk configuration
/// * `seed` - The node private key
///
pub fn connect(config: Config, seed: Vec<u8>) -> Result<()> {
    block_on(async move {
        let breez_services =
            BreezServices::connect(config, seed, Box::new(BindingEventListener {})).await?;
        BREEZ_SERVICES_INSTANCE
            .set(breez_services)
            .map_err(|_| anyhow!("static node services already set"))?;

        Ok(())
    })
}

pub fn breez_events_stream(s: StreamSink<BreezEvent>) -> Result<()> {
    NOTIFICATION_STREAM
        .set(s)
        .map_err(|_| anyhow!("events stream already created"))?;
    Ok(())
}

pub fn breez_log_stream(s: StreamSink<LogEntry>) -> Result<()> {
    LOG_STREAM
        .set(s)
        .map_err(|_| anyhow!("log stream already created"))?;
    BindingLogger::init();
    Ok(())
}

/// Cleanup node resources and stop the signer.
pub fn stop_node() -> Result<()> {
    block_on(async {
        let shutdown_handler = BREEZ_SERVICES_SHUTDOWN.get();
        match shutdown_handler {
            None => Err(anyhow!("Background processing is not running")),
            Some(s) => s.send(()).await.map_err(anyhow::Error::msg),
        }
    })
}

/// See [BreezServices::send_payment]
pub fn send_payment(bolt11: String, amount_sats: Option<u64>) -> Result<Payment> {
    block_on(async {
        get_breez_services()?
            .send_payment(bolt11, amount_sats)
            .await
    })
}

/// See [BreezServices::send_spontaneous_payment]
pub fn send_spontaneous_payment(node_id: String, amount_sats: u64) -> Result<Payment> {
    block_on(async {
        get_breez_services()?
            .send_spontaneous_payment(node_id, amount_sats)
            .await
    })
}

/// See [BreezServices::receive_payment]
pub fn receive_payment(req_data: ReceivePaymentRequestData) -> Result<ReceivePaymentResponse> {
    block_on(async { get_breez_services()?.receive_payment(req_data).await })
}

/// See [BreezServices::node_info]
pub fn node_info() -> Result<Option<NodeState>> {
    block_on(async { get_breez_services()?.node_info() })
}

/// See [BreezServices::list_payments]
pub fn list_payments(
    filter: PaymentTypeFilter,
    from_timestamp: Option<i64>,
    to_timestamp: Option<i64>,
) -> Result<Vec<Payment>> {
    block_on(async {
        get_breez_services()?
            .list_payments(filter, from_timestamp, to_timestamp)
            .await
    })
}

/// See [BreezServices::list_payments]
pub fn payment_by_hash(hash: String) -> Result<Option<Payment>> {
    block_on(async { get_breez_services()?.payment_by_hash(hash).await })
}

/// See [BreezServices::list_lsps]
pub fn list_lsps() -> Result<Vec<LspInformation>> {
    block_on(async { get_breez_services()?.list_lsps().await })
}

/// See [BreezServices::connect_lsp]
pub fn connect_lsp(lsp_id: String) -> Result<()> {
    block_on(async { get_breez_services()?.connect_lsp(lsp_id).await })
}

/// See [BreezServices::fetch_lsp_info]
pub fn fetch_lsp_info(id: String) -> Result<Option<LspInformation>> {
    block_on(async { get_breez_services()?.fetch_lsp_info(id).await })
}

/// See [BreezServices::lsp_id]
pub fn lsp_id() -> Result<Option<String>> {
    block_on(async { get_breez_services()?.lsp_id().await })
}

/// See [BreezServices::fetch_fiat_rates]
pub fn fetch_fiat_rates() -> Result<Vec<Rate>> {
    block_on(async { get_breez_services()?.fetch_fiat_rates().await })
}

/// See [BreezServices::list_fiat_currencies]
pub fn list_fiat_currencies() -> Result<Vec<FiatCurrency>> {
    block_on(async { get_breez_services()?.list_fiat_currencies().await })
}

/// See [BreezServices::close_lsp_channels]
pub fn close_lsp_channels() -> Result<()> {
    block_on(async {
        _ = get_breez_services()?.close_lsp_channels().await;
        Ok(())
    })
}

/// See [BreezServices::sweep]
pub fn sweep(to_address: String, fee_rate_sats_per_vbyte: u64) -> Result<()> {
    block_on(async {
        get_breez_services()?
            .sweep(to_address, fee_rate_sats_per_vbyte)
            .await
    })
}

/// See [BreezServices::receive_onchain]
pub fn receive_onchain(opening_fee_params: Option<OpeningFeeParams>) -> Result<SwapInfo> {
    block_on(async {
        get_breez_services()?
            .receive_onchain(opening_fee_params)
            .await
    })
}

/// See [BreezServices::in_progress_swap]
pub fn in_progress_swap() -> Result<Option<SwapInfo>> {
    block_on(async { get_breez_services()?.in_progress_swap().await })
}

/// See [BreezServices::list_refundables]
pub fn list_refundables() -> Result<Vec<SwapInfo>> {
    block_on(async { get_breez_services()?.list_refundables().await })
}

/// See [BreezServices::refund]
pub fn refund(swap_address: String, to_address: String, sat_per_vbyte: u32) -> Result<String> {
    block_on(async {
        get_breez_services()?
            .refund(swap_address, to_address, sat_per_vbyte)
            .await
    })
}

/// See [BreezServices::fetch_reverse_swap_fees]
pub fn fetch_reverse_swap_fees() -> Result<ReverseSwapPairInfo> {
    block_on(async { get_breez_services()?.fetch_reverse_swap_fees().await })
}

/// See [BreezServices::in_progress_reverse_swaps]
pub fn in_progress_reverse_swaps() -> Result<Vec<ReverseSwapInfo>> {
    block_on(async { get_breez_services()?.in_progress_reverse_swaps().await })
}

/// See [BreezServices::send_onchain]
pub fn send_onchain(
    amount_sat: u64,
    onchain_recipient_address: String,
    pair_hash: String,
    sat_per_vbyte: u64,
) -> Result<ReverseSwapInfo> {
    block_on(async {
        get_breez_services()?
            .send_onchain(
                amount_sat,
                onchain_recipient_address,
                pair_hash,
                sat_per_vbyte,
            )
            .await
    })
}

/// See [BreezServices::execute_dev_command]
pub fn execute_command(command: String) -> Result<String> {
    block_on(async { get_breez_services()?.execute_dev_command(command).await })
}

pub fn sync_node() -> Result<()> {
    block_on(async { get_breez_services()?.sync().await })
}

fn get_breez_services() -> Result<&'static BreezServices> {
    let n = BREEZ_SERVICES_INSTANCE.get();
    match n {
        Some(a) => Ok(a),
        None => Err(anyhow!("Node service was not initialized")),
    }
}

fn block_on<F: Future>(future: F) -> F::Output {
    rt().block_on(future)
}

pub(crate) fn rt() -> &'static tokio::runtime::Runtime {
    &RT
}

// These functions are exposed temporarily for integration purposes

pub fn parse_invoice(invoice: String) -> Result<LNInvoice> {
    invoice::parse_invoice(&invoice)
}

pub fn parse(s: String) -> Result<InputType> {
    block_on(async { crate::input_parser::parse(&s).await })
}

/// See [BreezServices::lnurl_pay]
pub fn lnurl_pay(
    user_amount_sat: u64,
    comment: Option<String>,
    req_data: LnUrlPayRequestData,
) -> Result<LnUrlPayResult> {
    block_on(async {
        get_breez_services()?
            .lnurl_pay(user_amount_sat, comment, req_data)
            .await
    })
}

/// See [BreezServices::lnurl_withdraw]
pub fn lnurl_withdraw(
    req_data: LnUrlWithdrawRequestData,
    amount_sats: u64,
    description: Option<String>,
) -> Result<LnUrlCallbackStatus> {
    block_on(async {
        get_breez_services()?
            .lnurl_withdraw(req_data, amount_sats, description)
            .await
    })
}

/// See [BreezServices::lnurl_auth]
pub fn lnurl_auth(req_data: LnUrlAuthRequestData) -> Result<LnUrlCallbackStatus> {
    block_on(async { get_breez_services()?.lnurl_auth(req_data).await })
}

/// See [breez_services::mnemonic_to_seed]
pub fn mnemonic_to_seed(phrase: String) -> Result<Vec<u8>> {
    breez_services::mnemonic_to_seed(phrase)
}

/// See [BreezServices::recommended_fees]
pub fn recommended_fees() -> Result<RecommendedFees> {
    block_on(async { get_breez_services()?.recommended_fees().await })
}

/// See [BreezServices::default_config]
pub fn default_config(
    env_type: EnvironmentType,
    api_key: String,
    node_config: NodeConfig,
) -> Config {
    BreezServices::default_config(env_type, api_key, node_config)
}

/// See [BreezServices::buy_bitcoin]
pub fn buy_bitcoin(
    provider: BuyBitcoinProvider,
    opening_fee_params: Option<OpeningFeeParams>,
) -> Result<String> {
    block_on(async {
        get_breez_services()?
            .buy_bitcoin(provider, opening_fee_params)
            .await
    })
}

/// See [BreezServices::backup]
pub fn backup() -> Result<()> {
    block_on(async { get_breez_services()?.backup().await })
}

/// See [BreezServices::backup_status]
pub fn backup_status() -> Result<BackupStatus> {
    get_breez_services()?.backup_status()
}<|MERGE_RESOLUTION|>--- conflicted
+++ resolved
@@ -13,21 +13,13 @@
 use crate::invoice::{self};
 use crate::lnurl::pay::model::LnUrlPayResult;
 use crate::lsp::LspInformation;
-<<<<<<< HEAD
 use crate::models::{
-    Config, EnvironmentType, GreenlightCredentials, LogEntry, Network, NodeState, Payment,
-    PaymentTypeFilter, ReceivePaymentRequestData, ReceivePaymentResponse, SwapInfo,
+    Config, LogEntry, NodeState, Payment, PaymentTypeFilter, ReceivePaymentRequestData,
+    ReceivePaymentResponse, SwapInfo,
 };
 use crate::{
-    BackupStatus, BuyBitcoinProvider, LnUrlCallbackStatus, OpeningFeeParams, ReverseSwapInfo,
-    ReverseSwapPairInfo,
-=======
-use crate::models::LogEntry;
-use crate::models::{Config, NodeState, Payment, PaymentTypeFilter, SwapInfo};
-use crate::{
     BackupStatus, BuyBitcoinProvider, EnvironmentType, LnUrlCallbackStatus, NodeConfig,
-    ReverseSwapInfo, ReverseSwapPairInfo,
->>>>>>> 2c4fd501
+    OpeningFeeParams, ReverseSwapInfo, ReverseSwapPairInfo,
 };
 use anyhow::{anyhow, Result};
 use flutter_rust_bridge::StreamSink;
