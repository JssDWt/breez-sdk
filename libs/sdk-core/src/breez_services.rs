use std::cmp::max;
use std::str::FromStr;
use std::sync::Arc;
use std::time::{Instant, SystemTime, UNIX_EPOCH};

use anyhow::{anyhow, Result};
use bip39::*;
use bitcoin::hashes::{sha256, Hash};
use bitcoin::util::bip32::ChildNumber;
use tokio::sync::{mpsc, watch, Mutex};
use tokio::time::{sleep, Duration};
use tonic::codegen::InterceptedService;
use tonic::metadata::{Ascii, MetadataValue};
use tonic::service::Interceptor;
use tonic::transport::{Channel, Uri};
use tonic::{Request, Status};

use crate::backup::{BackupRequest, BackupTransport, BackupWatcher};
use crate::boltzswap::BoltzApi;
use crate::chain::{ChainService, MempoolSpace, RecommendedFees};
use crate::error::{SdkError, SdkResult};
use crate::fiat::{FiatCurrency, Rate};
use crate::greenlight::{GLBackupTransport, Greenlight};
use crate::grpc::channel_opener_client::ChannelOpenerClient;
use crate::grpc::fund_manager_client::FundManagerClient;
use crate::grpc::information_client::InformationClient;
use crate::grpc::signer_client::SignerClient;
use crate::grpc::PaymentInformation;
use crate::input_parser::LnUrlPayRequestData;
use crate::invoice::{add_lsp_routing_hints, parse_invoice, LNInvoice, RouteHint, RouteHintHop};
use crate::lnurl::auth::perform_lnurl_auth;
use crate::lnurl::pay::model::SuccessAction::Aes;
use crate::lnurl::pay::model::{
    LnUrlPayResult, SuccessAction, SuccessActionProcessed, ValidatedCallbackResponse,
};
use crate::lnurl::pay::validate_lnurl_pay;
use crate::lnurl::withdraw::validate_lnurl_withdraw;
use crate::lsp::LspInformation;
use crate::models::{
    parse_short_channel_id, ChannelState, ClosedChannelPaymentDetails, Config, EnvironmentType,
    FiatAPI, LnUrlCallbackStatus, LspAPI, NodeAPI, NodeState, Payment, PaymentDetails, PaymentType,
    PaymentTypeFilter, ReverseSwapPairInfo, ReverseSwapperAPI, SwapInfo, SwapperAPI,
};
use crate::moonpay::MoonPayApi;
use crate::persist::db::SqliteStorage;
use crate::reverseswap::BTCSendSwap;
use crate::swap::BTCReceiveSwap;
use crate::BuyBitcoinProvider::Moonpay;
use crate::*;
use crate::{BuyBitcoinProvider, LnUrlAuthRequestData, LnUrlWithdrawRequestData, PaymentResponse};

/// Trait that can be used to react to various [BreezEvent]s emitted by the SDK.
pub trait EventListener: Send + Sync {
    fn on_event(&self, e: BreezEvent);
}

/// Event emitted by the SDK. To listen for and react to these events, use an [EventListener] when
/// initializing the [BreezServices].
#[derive(Clone, Debug, PartialEq)]
#[allow(clippy::large_enum_variant)]
pub enum BreezEvent {
    /// Indicates that a new block has just been found
    NewBlock { block: u32 },
    /// Indicates that a new invoice has just been paid
    InvoicePaid { details: InvoicePaidDetails },
    /// Indicates that the local SDK state has just been sync-ed with the remote components
    Synced,
    /// Indicates that an outgoing payment has been completed successfully
    PaymentSucceed { details: Payment },
    /// Indicates that an outgoing payment has been failed to complete
    PaymentFailed { details: PaymentFailedData },
    /// Indicates that the backup process has just started
    BackupStarted,
    /// Indicates that the backup process has just finished successfully
    BackupSucceeded,
    /// Indicates that the backup process has just failed
    BackupFailed { details: BackupFailedData },
}

#[derive(Clone, Debug, PartialEq)]
pub struct BackupFailedData {
    pub error: String,
}

#[derive(Clone, Debug, PartialEq)]
pub struct PaymentFailedData {
    pub error: String,
    pub node_id: String,
    pub invoice: Option<LNInvoice>,
}

/// Details of an invoice that has been paid, included as payload in an emitted [BreezEvent]
#[derive(Clone, Debug, PartialEq)]
pub struct InvoicePaidDetails {
    pub payment_hash: String,
    pub bolt11: String,
}

/// BreezServices is a facade and the single entry point for the SDK.
pub struct BreezServices {
    started: Mutex<bool>,
    node_api: Arc<dyn NodeAPI>,
    lsp_api: Arc<dyn LspAPI>,
    fiat_api: Arc<dyn FiatAPI>,
    moonpay_api: Arc<dyn MoonPayApi>,
    chain_service: Arc<dyn ChainService>,
    persister: Arc<SqliteStorage>,
    payment_receiver: Arc<PaymentReceiver>,
    btc_receive_swapper: Arc<BTCReceiveSwap>,
    btc_send_swapper: Arc<BTCSendSwap>,
    event_listener: Option<Box<dyn EventListener>>,
    backup_watcher: Arc<BackupWatcher>,
    shutdown_sender: watch::Sender<()>,
    shutdown_receiver: watch::Receiver<()>,
}

impl BreezServices {
    /// connect initializes the SDK services, schedule the node to run in the cloud and
    /// run the signer. This must be called in order to start communicating with the node
    ///
    /// # Arguments
    ///
    /// * `config` - The sdk configuration
    /// * `seed` - The node private key
    /// * `event_listener` - Listener to SDK events
    ///
    pub async fn connect(
        config: Config,
        seed: Vec<u8>,
        event_listener: Box<dyn EventListener>,
    ) -> SdkResult<Arc<BreezServices>> {
        let start = Instant::now();
        let services = BreezServicesBuilder::new(config)
            .seed(seed)
            .build(Some(event_listener))
            .await?;
        services.start().await?;
        let connect_duration = start.elapsed();
        info!("SDK connected in: {:?}", connect_duration);
        Ok(services)
    }

    /// Starts the BreezServices background tasks for this instance.
    ///
    /// It should be called once right after creating [BreezServices], since it is essential for the
    /// communicating with the node.
    ///
    /// It should be called only once when the app is started, regardless whether the app is sent to
    /// background and back.
    async fn start(self: &Arc<BreezServices>) -> SdkResult<()> {
        let mut started = self.started.lock().await;
        if *started {
            return Err(SdkError::InitFailed {
                err: "BreezServices already started".into(),
            });
        }
        let start = Instant::now();
        self.start_background_tasks().await?;
        let start_duration = start.elapsed();
        info!("SDK initialized in: {:?}", start_duration);
        *started = true;
        Ok(())
    }

    /// Trigger the stopping of BreezServices background threads for this instance.
    pub async fn disconnect(&self) -> Result<()> {
        let mut started = self.started.lock().await;
        if !*started {
            return Err(anyhow::Error::msg("BreezServices is not running"));
        }
        self.shutdown_sender.send(()).map_err(anyhow::Error::msg)?;
        *started = false;
        Ok(())
    }

    /// Pay a bolt11 invoice
    ///
    /// If the invoice doesn't specify an amount, the amount is taken from the `amount_sats` arg.
    ///
    /// # Arguments
    ///
    /// * `bolt11` - The bolt11 invoice
    /// * `amount_sats` - The amount to pay in satoshis
    pub async fn send_payment(&self, bolt11: String, amount_sats: Option<u64>) -> Result<Payment> {
        self.start_node().await?;
        let parsed_invoice = parse_invoice(bolt11.as_str())?;
        let payment_res = self
            .node_api
            .send_payment(bolt11.clone(), amount_sats)
            .await;
        self.on_payment_completed(
            parsed_invoice.payee_pubkey.clone(),
            Some(parsed_invoice),
            payment_res,
        )
        .await
    }

    /// Pay directly to a node id using keysend
    ///
    /// # Arguments
    ///
    /// * `node_id` - The destination node_id
    /// * `amount_sats` - The amount to pay in satoshis
    pub async fn send_spontaneous_payment(
        &self,
        node_id: String,
        amount_sats: u64,
    ) -> Result<Payment> {
        self.start_node().await?;
        let payment_res = self
            .node_api
            .send_spontaneous_payment(node_id.clone(), amount_sats)
            .await;
        self.on_payment_completed(node_id, None, payment_res).await
    }

    /// Second step of LNURL-pay. The first step is `parse()`, which also validates the LNURL destination
    /// and generates the `LnUrlPayRequestData` payload needed here.
    ///
    /// This call will validate the given `user_amount_sat` and `comment` against the parameters
    /// of the LNURL endpoint (`req_data`). If they match the endpoint requirements, the LNURL payment
    /// is made.
    ///
    /// This method will return an [anyhow::Error] when any validation check fails.
    pub async fn lnurl_pay(
        &self,
        user_amount_sat: u64,
        comment: Option<String>,
        req_data: LnUrlPayRequestData,
    ) -> Result<LnUrlPayResult> {
        match validate_lnurl_pay(user_amount_sat, comment, req_data.clone()).await? {
            ValidatedCallbackResponse::EndpointError { data: e } => {
                Ok(LnUrlPayResult::EndpointError { data: e })
            }
            ValidatedCallbackResponse::EndpointSuccess { data: cb } => {
                let payment = self.send_payment(cb.pr, None).await?;
                let details = match &payment.details {
                    PaymentDetails::ClosedChannel { .. } => {
                        return Err(anyhow!("Payment lookup found unexpected payment type"));
                    }
                    PaymentDetails::Ln { data } => data,
                };

                let maybe_sa_processed: Option<SuccessActionProcessed> = match cb.success_action {
                    Some(sa) => {
                        let processed_sa = match sa {
                            // For AES, we decrypt the contents on the fly
                            Aes(data) => {
                                let preimage = sha256::Hash::from_str(&details.payment_preimage)?;
                                let preimage_arr: [u8; 32] = preimage.into_inner();

                                let decrypted = (data, &preimage_arr).try_into()?;
                                SuccessActionProcessed::Aes { data: decrypted }
                            }
                            SuccessAction::Message(data) => {
                                SuccessActionProcessed::Message { data }
                            }
                            SuccessAction::Url(data) => SuccessActionProcessed::Url { data },
                        };
                        Some(processed_sa)
                    }
                    None => None,
                };

                // Store SA (if available) + LN Address in separate table, associated to payment_hash
                self.persister.insert_lnurl_payment_external_info(
                    &details.payment_hash,
                    maybe_sa_processed.as_ref(),
                    Some(req_data.metadata_str),
                    req_data.ln_address,
                )?;

                Ok(LnUrlPayResult::EndpointSuccess {
                    data: maybe_sa_processed,
                })
            }
        }
    }

    /// Second step of LNURL-withdraw. The first step is `parse()`, which also validates the LNURL destination
    /// and generates the `LnUrlWithdrawRequestData` payload needed here.
    ///
    /// This call will validate the given `amount_sats` against the parameters
    /// of the LNURL endpoint (`req_data`). If they match the endpoint requirements, the LNURL withdraw
    /// request is made. A successful result here means the endpoint started the payment.
    pub async fn lnurl_withdraw(
        &self,
        req_data: LnUrlWithdrawRequestData,
        amount_sats: u64,
        description: Option<String>,
    ) -> Result<LnUrlCallbackStatus> {
        let invoice = self
            .receive_payment(amount_sats, description.unwrap_or_default())
            .await
            .map_err(|_| anyhow!("Failed to receive payment"))?; // TODO Temp conversion
        validate_lnurl_withdraw(req_data, invoice).await
    }

    /// Third and last step of LNURL-auth. The first step is `parse()`, which also validates the LNURL destination
    /// and generates the `LnUrlAuthRequestData` payload needed here. The second step is user approval of auth action.
    ///
    /// This call will sign `k1` of the LNURL endpoint (`req_data`) on `secp256k1` using `linkingPrivKey` and DER-encodes the signature.
    /// If they match the endpoint requirements, the LNURL auth request is made. A successful result here means the client signature is verified.
    pub async fn lnurl_auth(&self, req_data: LnUrlAuthRequestData) -> Result<LnUrlCallbackStatus> {
        perform_lnurl_auth(self.node_api.clone(), req_data).await
    }

    /// Creates an bolt11 payment request.
    /// This also works when the node doesn't have any channels and need inbound liquidity.
    /// In such case when the invoice is paid a new zero-conf channel will be open by the LSP,
    /// providing inbound liquidity and the payment will be routed via this new channel.
    ///
    /// # Arguments
    ///
    /// * `description` - The bolt11 payment request description
    /// * `amount_sats` - The amount to receive in satoshis
    pub async fn receive_payment(
        &self,
        amount_sats: u64,
        description: String,
    ) -> SdkResult<LNInvoice> {
        self.payment_receiver
            .receive_payment(amount_sats, description, None)
            .await
    }

    /// Retrieve the node state from the persistent storage
    pub fn node_info_persisted(&self) -> SdkResult<Option<NodeState>> {
        self.persister.get_node_state()
    }

    /// Retrieve the node state from the persistent storage.
    ///
    /// Fail if it could not be retrieved or if `None` was found.
    pub fn node_info(&self) -> SdkResult<NodeState> {
        self.node_info_persisted()?
            .ok_or(SdkError::PersistenceFailure {
                err: "No node info found".into(),
            })
    }

    /// Retrieve the node up to date BackupStatus
    pub fn backup_status(&self) -> Result<BackupStatus> {
        let backup_time = self.persister.get_last_backup_time()?;
        let sync_request = self.persister.get_last_sync_request()?;
        Ok(BackupStatus {
            last_backup_time: backup_time,
            backed_up: sync_request.is_none(),
        })
    }

    /// Force running backup
    pub async fn backup(&self) -> Result<()> {
        let (on_complete, mut on_complete_receiver) = mpsc::channel::<Result<()>>(1);
        let request = BackupRequest::with(on_complete, true);
        self.backup_watcher.request_backup(request).await?;

        match on_complete_receiver.recv().await {
            Some(res) => res,
            None => Err(anyhow!("backup process failed to complete")),
        }
    }

    /// List payments matching the given filters, as retrieved from persistent storage
    pub async fn list_payments(
        &self,
        filter: PaymentTypeFilter,
        from_timestamp: Option<i64>,
        to_timestamp: Option<i64>,
    ) -> SdkResult<Vec<Payment>> {
        self.persister
            .list_payments(filter, from_timestamp, to_timestamp)
    }

    /// Fetch a specific payment by its hash.
    pub async fn payment_by_hash(&self, hash: String) -> Result<Option<Payment>> {
        self.persister
            .get_payment_by_hash(&hash)
            .map_err(|err| anyhow!(err))
    }

    /// Sweep on-chain funds to the specified on-chain address, with the given feerate
    pub async fn sweep(&self, to_address: String, fee_rate_sats_per_vbyte: u64) -> Result<()> {
        self.start_node().await?;
        self.node_api
            .sweep(to_address, fee_rate_sats_per_vbyte)
            .await?;
        self.sync().await?;
        Ok(())
    }

    /// Fetch live rates of fiat currencies
    pub async fn fetch_fiat_rates(&self) -> Result<Vec<Rate>> {
        self.fiat_api.fetch_fiat_rates().await
    }

    /// List all supported fiat currencies for which there is a known exchange rate.
    pub async fn list_fiat_currencies(&self) -> Result<Vec<FiatCurrency>> {
        self.fiat_api.list_fiat_currencies().await
    }

    /// List available LSPs that can be selected by the user
    pub async fn list_lsps(&self) -> SdkResult<Vec<LspInformation>> {
        self.lsp_api
            .list_lsps(self.node_info()?.id)
            .await
            .map_err(|e| SdkError::LspConnectFailed { err: e.to_string() })
    }

    /// Select the LSP to be used and provide inbound liquidity
    pub async fn connect_lsp(&self, lsp_id: String) -> Result<()> {
        self.persister.set_lsp_id(lsp_id)?;
        self.sync().await?;
        Ok(())
    }

    /// Get the current LSP's ID
    pub async fn lsp_id(&self) -> SdkResult<Option<String>> {
        self.persister.get_lsp_id()
    }

    /// Convenience method to look up [LspInformation] for a given LSP ID
    pub async fn fetch_lsp_info(&self, id: String) -> Result<Option<LspInformation>> {
        get_lsp_by_id(self.persister.clone(), self.lsp_api.clone(), id.as_str()).await
    }

    /// Close all channels with the current LSP.
    ///
    /// Should be called  when the user wants to close all the channels.
    pub async fn close_lsp_channels(&self) -> Result<Vec<String>> {
        self.start_node().await?;
        let lsp = self.lsp_info().await?;
        let tx_ids = self.node_api.close_peer_channels(lsp.pubkey).await?;
        self.sync().await?;
        Ok(tx_ids)
    }

    /// Onchain receive swap API
    ///
    /// Create a [SwapInfo] that represents the details required to start a swap.
    /// Since we only allow one in-progress swap this method will return error if there is currenly
    /// a swap waiting for confirmation to be redeemed and by that complete the swap.
    /// In such case the [BreezServices::in_progress_swap] can be used to query the live swap status.
    ///
    /// See [SwapInfo] for details.
    pub async fn receive_onchain(&self) -> Result<SwapInfo> {
        let in_progress = self.in_progress_swap().await?;
        if in_progress.is_some() {
            return Err(anyhow!(format!(
                  "Swap in progress was detected for address {}.Use in_progress_swap method to get the current swap state",
                  in_progress.unwrap().bitcoin_address
              )));
        }

        let swap_info = self.btc_receive_swapper.create_swap_address().await?;
        Ok(swap_info)
    }

    /// Returns an optional in-progress [SwapInfo].
    /// A [SwapInfo] is in-progress if it is waiting for confirmation to be redeemed and complete the swap.
    pub async fn in_progress_swap(&self) -> Result<Option<SwapInfo>> {
        let tip = self.chain_service.current_tip().await?;
        self.btc_receive_swapper.execute_pending_swaps(tip).await?;
        let in_progress = self.btc_receive_swapper.list_in_progress().await?;
        if !in_progress.is_empty() {
            return Ok(Some(in_progress[0].clone()));
        }
        Ok(None)
    }

    /// See [ReverseSwapperAPI::fetch_reverse_swap_fees]
    pub async fn fetch_reverse_swap_fees(&self) -> Result<ReverseSwapPairInfo> {
        self.btc_send_swapper.fetch_reverse_swap_fees().await
    }

    /// Creates a reverse swap and attempts to pay the HODL invoice
    pub async fn send_onchain(
        &self,
        amount_sat: u64,
        onchain_recipient_address: String,
        pair_hash: String,
        sat_per_vbyte: u64,
    ) -> Result<ReverseSwapInfo> {
        match self.in_progress_reverse_swaps().await?.is_empty() {
            true => {
                self.btc_send_swapper
                    .create_reverse_swap(
                        amount_sat,
                        onchain_recipient_address,
                        pair_hash,
                        self.lsp_info().await?.pubkey,
                        sat_per_vbyte,
                    )
                    .await
                    .map(Into::into)
            }
            false => Err(anyhow!(
                "There already is at least one Reverse Swap in progress. You can only start a new one after after the ongoing ones finish. \
                Use the in_progress_reverse_swaps method to get an overview of currently ongoing reverse swaps."
            ))
        }
    }

    /// Returns the blocking [ReverseSwapInfo]s that are in progress
    pub async fn in_progress_reverse_swaps(&self) -> Result<Vec<ReverseSwapInfo>> {
        self.btc_send_swapper
            .list_blocking()
            .await
            .map(|x| x.into_iter().map(Into::into).collect())
    }

    /// list non-completed expired swaps that should be refunded by calling [BreezServices::refund]
    pub async fn list_refundables(&self) -> Result<Vec<SwapInfo>> {
        self.btc_receive_swapper.list_refundables()
    }

    /// Construct and broadcast a refund transaction for a failed/expired swap
    pub async fn refund(
        &self,
        swap_address: String,
        to_address: String,
        sat_per_vbyte: u32,
    ) -> Result<String> {
        self.btc_receive_swapper
            .refund_swap(swap_address, to_address, sat_per_vbyte)
            .await
    }

    /// Execute a command directly on the NodeAPI interface.
    /// Mainly used to debugging.
    pub async fn execute_dev_command(&self, command: String) -> Result<String> {
        self.node_api.execute_command(command).await
    }

    /// This method sync the local state with the remote node state.
    /// The synced items are as follows:
    /// * node state - General information about the node and its liquidity status
    /// * channels - The list of channels and their status
    /// * payments - The incoming/outgoing payments
    pub async fn sync(&self) -> Result<()> {
        let start = Instant::now();
        self.start_node().await?;
        self.connect_lsp_peer().await?;

        // First query the changes since last sync time.
        let since_timestamp = self.persister.last_payment_timestamp().unwrap_or(0);
        let new_data = &self.node_api.pull_changed(since_timestamp).await?;

        debug!(
            "pull changed time={:?} {:?}",
            since_timestamp, new_data.payments
        );

        // update node state and channels state
        self.persister.set_node_state(&new_data.node_state)?;
        self.persister.update_channels(&new_data.channels)?;

        //fetch closed_channel and convert them to Payment items.
        let closed_channel_payments_res: Result<Vec<Payment>> = self
            .persister
            .list_channels()?
            .into_iter()
            .filter(|c| c.state == ChannelState::Closed || c.state == ChannelState::PendingClose)
            .map(closed_channel_to_transaction)
            .collect();

        // update both closed channels and lightning transaction payments
        let mut payments = closed_channel_payments_res?;
        payments.extend(new_data.payments.clone());
        self.persister.insert_or_update_payments(&payments)?;

        let duration = start.elapsed();
        info!("Sync duration: {:?}", duration);

        self.notify_event_listeners(BreezEvent::Synced).await?;
        Ok(())
    }

    /// Connects to the selected LSP, if any
    async fn connect_lsp_peer(&self) -> Result<()> {
        let lsp = self.lsp_info().await.ok();
        if lsp.is_some() {
            let lsp_info = lsp.unwrap().clone();
            let node_id = lsp_info.pubkey;
            let address = lsp_info.host;
            debug!("connecting to lsp {}@{}", node_id.clone(), address.clone());
            self.node_api
                .connect_peer(node_id.clone(), address.clone())
                .await
                .map_err(anyhow::Error::msg)?;
            debug!("connected to lsp {}@{}", node_id.clone(), address.clone());
        }
        Ok(())
    }

    async fn on_payment_completed(
        &self,
        node_id: String,
        invoice: Option<LNInvoice>,
        payment_res: Result<PaymentResponse>,
    ) -> Result<Payment> {
        if payment_res.is_err() {
            self.notify_event_listeners(BreezEvent::PaymentFailed {
                details: PaymentFailedData {
                    error: payment_res.as_ref().err().unwrap().to_string(),
                    node_id,
                    invoice,
                },
            })
            .await?;
            return Err(payment_res.err().unwrap());
        }
        let payment = payment_res.unwrap();
        self.sync().await?;

        match self
            .persister
            .get_completed_payment_by_hash(&payment.payment_hash)?
        {
            Some(p) => {
                self.notify_event_listeners(BreezEvent::PaymentSucceed { details: p.clone() })
                    .await?;
                Ok(p)
            }
            None => Err(anyhow!("payment not found")),
        }
    }

    async fn on_event(&self, e: BreezEvent) -> Result<()> {
        debug!("breez services got event {:?}", e);
        self.notify_event_listeners(e.clone()).await
    }

    async fn notify_event_listeners(&self, e: BreezEvent) -> Result<()> {
        if let Err(err) = self.btc_receive_swapper.on_event(e.clone()).await {
            debug!(
                "btc_receive_swapper failed to process event {:?}: {:?}",
                e, err
            )
        };
        if let Err(err) = self.btc_send_swapper.on_event(e.clone()).await {
            debug!(
                "btc_send_swapper failed to process event {:?}: {:?}",
                e, err
            )
        };

        if self.event_listener.is_some() {
            self.event_listener.as_ref().unwrap().on_event(e.clone())
        }
        Ok(())
    }

    /// Convenience method to look up LSP info based on current LSP ID
    pub async fn lsp_info(&self) -> Result<LspInformation> {
        get_lsp(self.persister.clone(), self.lsp_api.clone()).await
    }

    pub(crate) async fn start_node(&self) -> Result<()> {
        self.node_api.start().await
    }

    /// Get the recommended fees for onchain transactions
    pub async fn recommended_fees(&self) -> Result<RecommendedFees> {
        self.chain_service.recommended_fees().await
    }

    /// Get the full default config for a specific environment type
    pub fn default_config(
        env_type: EnvironmentType,
        api_key: String,
        node_config: NodeConfig,
    ) -> Config {
        match env_type {
            EnvironmentType::Production => Config::production(api_key, node_config),
            EnvironmentType::Staging => Config::staging(api_key, node_config),
        }
    }

    /// Generates an url that can be used by a third part provider to buy Bitcoin with fiat currency
    pub async fn buy_bitcoin(&self, provider: BuyBitcoinProvider) -> Result<String> {
        let url = match provider {
            Moonpay => {
                self.moonpay_api
                    .buy_bitcoin_url(&self.receive_onchain().await?)
                    .await?
            }
        };
        Ok(url)
    }

    /// Starts the BreezServices background threads.
    ///
    /// Internal method. Should only be used as part of [BreezServices::start]
<<<<<<< HEAD
    async fn start_background_tasks(self: &Arc<BreezServices>) -> SdkResult<()> {
=======
    async fn start_background_tasks(self: &Arc<BreezServices>) -> Result<()> {
        // Sync node state
        let sync_breez_services = self.clone();
        match sync_breez_services.node_info()? {
            Some(node) => {
                info!("Starting existing node {}", node.id)
            }
            None => {
                // In case it is a first run we sync in foreground to get the node state.
                info!("First run, syncing in foreground");
                sync_breez_services.sync().await?;
                info!("First run, finished running syncing in foreground");
            }
        }

>>>>>>> 1207fe10
        // start the signer
        let (shutdown_signer_sender, signer_signer_receiver) = mpsc::channel(1);
        self.start_signer(signer_signer_receiver).await;

        // start backup watcher
        self.start_backup_watcher().await?;

        //track backup events
        self.track_backup_events().await;

        // track paid invoices
        self.track_invoices().await;

        // track new blocks
        self.track_new_blocks().await;

        // track logs
        self.track_logs().await;

        // Stop signer on shutdown
        let mut shutdown_receiver = self.shutdown_receiver.clone();
        tokio::spawn(async move {
            // start the backup watcher
            _ = shutdown_receiver.changed().await;
            _ = shutdown_signer_sender.send(()).await;
            debug!("Received the signal to exit event polling loop");
        });

<<<<<<< HEAD
        // Sync node state
        let sync_breez_services = self.clone();
        match sync_breez_services.node_info_persisted()? {
            Some(_) => {
                // In case it is not a first run we sync in background to start quickly.
                tokio::spawn(async move {
                    // sync with remote node state
                    _ = sync_breez_services.sync().await;
                });
            }
            None => {
                // In case it is a first run we sync in foreground to get the node state.
                _ = sync_breez_services.sync().await;
            }
        }

=======
>>>>>>> 1207fe10
        Ok(())
    }

    async fn start_signer(self: &Arc<BreezServices>, shutdown_receiver: mpsc::Receiver<()>) {
        let signer_api = self.clone();
        tokio::spawn(async move {
            signer_api.node_api.start_signer(shutdown_receiver).await;
        });
    }

    async fn start_backup_watcher(self: &Arc<BreezServices>) -> SdkResult<()> {
        self.backup_watcher
            .start(self.shutdown_receiver.clone())
            .await
            .map_err(|e| SdkError::InitFailed {
                err: format!("Failed to start backup watcher: {e}"),
            })?;

        // Restore backup state and request backup on start if needed
        let force_backup = self
            .persister
            .get_last_sync_version()
            .map_err(|e| SdkError::InitFailed {
                err: format!("Failed to read last sync version: {e}"),
            })?
            .is_none();
        self.backup_watcher
            .request_backup(BackupRequest::new(force_backup))
            .await
            .map_err(|e| SdkError::InitFailed {
                err: format!("Failed to request backup: {e}"),
            })
    }

    async fn track_backup_events(self: &Arc<BreezServices>) {
        let cloned = self.clone();
        tokio::spawn(async move {
            let mut events_stream = cloned.backup_watcher.subscribe_events();
            let mut shutdown_receiver = cloned.shutdown_receiver.clone();
            loop {
                tokio::select! {
                  backup_event = events_stream.recv() => {
                   if let Ok(e) = backup_event {
                    if let Err(err) = cloned.notify_event_listeners(e).await {
                        error!("error handling backup event: {:?}", err);
                    }
                   }
                   let backup_status = cloned.backup_status();
                   info!("backup status: {:?}", backup_status);
                  },
                  _ = shutdown_receiver.changed() => {
                   debug!("Backup watcher task completed");
                   break;
                 }
                }
            }
        });
    }

    async fn track_invoices(self: &Arc<BreezServices>) {
        let cloned = self.clone();
        tokio::spawn(async move {
            let mut shutdown_receiver = cloned.shutdown_receiver.clone();
            loop {
                if shutdown_receiver.has_changed().map_or(true, |c| c) {
                    return;
                }
                let invoice_stream_res = cloned.node_api.stream_incoming_payments().await;
                if let Ok(mut invoice_stream) = invoice_stream_res {
                    loop {
                        tokio::select! {
                                paid_invoice_res = invoice_stream.message() => {
                                      match paid_invoice_res {
                                          Ok(Some(i)) => {
                                              debug!("invoice stream got new invoice");
                                              if let Some(gl_client::pb::incoming_payment::Details::Offchain(p)) = i.details {
                                                  let payment: Option<crate::models::Payment> = p.clone().try_into().ok();
                                                  if payment.is_some() {
                                                      let res = cloned
                                                          .persister
                                                          .insert_or_update_payments(&vec![payment.unwrap()]);
                                                      debug!("paid invoice was added to payments list {:?}", res);
                                                  }
                                                  _ = cloned.on_event(BreezEvent::InvoicePaid {
                                                      details: InvoicePaidDetails {
                                                          payment_hash: hex::encode(p.payment_hash),
                                                          bolt11: p.bolt11,
                                                      },
                                                  }).await;
                                              }
                                          }
                                          Ok(None) => {
                                              debug!("invoice stream got None");
                                              break;
                                          }
                                          Err(err) => {
                                              debug!("invoice stream got error: {:?}", err);
                                              break;
                                          }
                                      }
                             }

                             _ = shutdown_receiver.changed() => {
                              debug!("Invoice tracking task has completed");
                              return;
                             }
                        }
                    }
                }
                sleep(Duration::from_secs(1)).await;
            }
        });
    }

    async fn track_logs(self: &Arc<BreezServices>) {
        let cloned = self.clone();
        tokio::spawn(async move {
            let mut shutdown_receiver = cloned.shutdown_receiver.clone();
            loop {
                if shutdown_receiver.has_changed().map_or(true, |c| c) {
                    return;
                }
                let log_stream_res = cloned.node_api.stream_log_messages().await;
                if let Ok(mut log_stream) = log_stream_res {
                    loop {
                        tokio::select! {
                         log_message_res = log_stream.message() => {
                          match log_message_res {
                           Ok(Some(l)) => {
                            debug!("node-logs: {}", l.line);
                           },
                           // stream is closed, renew it
                           Ok(None) => {
                            break;
                           }
                           Err(err) => {
                            debug!("failed to process log entry {:?}", err);
                            break;
                           }
                          };
                         }

                         _ = shutdown_receiver.changed() => {
                          debug!("Track logs task has completed");
                          return;
                         }
                        }
                    }
                }
                sleep(Duration::from_secs(1)).await;
            }
        });
    }

    async fn track_new_blocks(self: &Arc<BreezServices>) {
        let cloned = self.clone();
        tokio::spawn(async move {
            let mut current_block: u32 = 0;
            let mut shutdown_receiver = cloned.shutdown_receiver.clone();
            let mut interval = tokio::time::interval(Duration::from_secs(30));
            loop {
                tokio::select! {
                 _ = interval.tick() => {
                  let tip_res = cloned.chain_service.current_tip().await;
                  match tip_res {
                   Ok(next_block) => {
                    debug!("got tip {:?}", next_block);
                    if next_block > current_block {
                     _ = cloned.sync().await;
                     _  = cloned.on_event(BreezEvent::NewBlock{block: next_block}).await;
                    }
                    current_block = next_block
                   },
                   Err(e) => {
                    error!("failed to fetch next block {}", e)
                   }
                  };
                 }

                 _ = shutdown_receiver.changed() => {
                  debug!("New blocks task has completed");
                  return;
                 }
                }
            }
        });
    }
}

fn closed_channel_to_transaction(channel: crate::models::Channel) -> Result<Payment> {
    let now = SystemTime::now();
    Ok(Payment {
        id: channel.funding_txid.clone(),
        payment_type: PaymentType::ClosedChannel,
        payment_time: channel
            .closed_at
            .unwrap_or(now.duration_since(UNIX_EPOCH)?.as_secs()) as i64,
        amount_msat: channel.spendable_msat,
        fee_msat: 0,
        pending: channel.state == ChannelState::PendingClose,
        description: Some("Closed Channel".to_string()),
        details: PaymentDetails::ClosedChannel {
            data: ClosedChannelPaymentDetails {
                short_channel_id: channel.short_channel_id,
                state: channel.state,
                funding_txid: channel.funding_txid,
            },
        },
    })
}

/// A helper struct to configure and build BreezServices
struct BreezServicesBuilder {
    config: Config,
    node_api: Option<Arc<dyn NodeAPI>>,
    backup_transport: Option<Arc<dyn BackupTransport>>,
    seed: Option<Vec<u8>>,
    lsp_api: Option<Arc<dyn LspAPI>>,
    fiat_api: Option<Arc<dyn FiatAPI>>,
    persister: Option<Arc<SqliteStorage>>,
    swapper_api: Option<Arc<dyn SwapperAPI>>,
    reverse_swapper_api: Option<Arc<dyn ReverseSwapperAPI>>,
    moonpay_api: Option<Arc<dyn MoonPayApi>>,
}

#[allow(dead_code)]
impl BreezServicesBuilder {
    pub fn new(config: Config) -> BreezServicesBuilder {
        BreezServicesBuilder {
            config,
            node_api: None,
            seed: None,
            lsp_api: None,
            fiat_api: None,
            persister: None,
            swapper_api: None,
            reverse_swapper_api: None,
            moonpay_api: None,
            backup_transport: None,
        }
    }

    pub fn node_api(&mut self, node_api: Arc<dyn NodeAPI>) -> &mut Self {
        self.node_api = Some(node_api);
        self
    }

    pub fn lsp_api(&mut self, lsp_api: Arc<dyn LspAPI>) -> &mut Self {
        self.lsp_api = Some(lsp_api.clone());
        self
    }

    pub fn fiat_api(&mut self, fiat_api: Arc<dyn FiatAPI>) -> &mut Self {
        self.fiat_api = Some(fiat_api.clone());
        self
    }

    pub fn moonpay_api(&mut self, moonpay_api: Arc<dyn MoonPayApi>) -> &mut Self {
        self.moonpay_api = Some(moonpay_api.clone());
        self
    }

    pub fn persister(&mut self, persister: Arc<SqliteStorage>) -> &mut Self {
        self.persister = Some(persister);
        self
    }

    pub fn swapper_api(&mut self, swapper_api: Arc<dyn SwapperAPI>) -> &mut Self {
        self.swapper_api = Some(swapper_api.clone());
        self
    }

    pub fn reverse_swapper_api(
        &mut self,
        reverse_swapper_api: Arc<dyn ReverseSwapperAPI>,
    ) -> &mut Self {
        self.reverse_swapper_api = Some(reverse_swapper_api.clone());
        self
    }

    pub fn backup_transport(&mut self, backup_transport: Arc<dyn BackupTransport>) -> &mut Self {
        self.backup_transport = Some(backup_transport.clone());
        self
    }

    pub fn seed(&mut self, seed: Vec<u8>) -> &mut Self {
        self.seed = Some(seed);
        self
    }

    pub async fn build(
        &self,
        listener: Option<Box<dyn EventListener>>,
    ) -> SdkResult<Arc<BreezServices>> {
        if self.node_api.is_none() && self.seed.is_none() {
            return Err(SdkError::InitFailed {
                err: "Either node_api or both credentials and seed should be provided".into(),
            });
        }

        // The storage is implemented via sqlite.
        let persister = self
            .persister
            .clone()
            .unwrap_or_else(|| Arc::new(SqliteStorage::new(self.config.working_dir.clone())));
        persister.init()?;

        let mut node_api = self.node_api.clone();
        let mut backup_transport = self.backup_transport.clone();
        if node_api.is_none() {
            let greenlight = Greenlight::connect(
                self.config.clone(),
                self.seed.clone().unwrap(),
                persister.clone(),
            )
            .await
            .map_err(|e| SdkError::InitFailed {
                err: format!("Failed to connect to Greenlight: {e}"),
            })?;
            let gl_arc = Arc::new(greenlight);
            node_api = Some(gl_arc.clone());
            if backup_transport.is_none() {
                backup_transport = Some(Arc::new(GLBackupTransport { inner: gl_arc }));
            }
        }

        if backup_transport.is_none() {
            return Err(SdkError::InitFailed {
                err: "State synchronizer should be provided".into(),
            });
        }

        let unwrapped_node_api = node_api.unwrap();
        let unwrapped_backup_transport = backup_transport.unwrap();

        // create the backup encryption key and then the backup watcher
        let backup_encryption_key = unwrapped_node_api
            .derive_bip32_key(vec![
                ChildNumber::from_hardened_idx(139).map_err(|e| SdkError::InitFailed {
                    err: format!(
                        "Failed to get necessary child number to derive backup encryption key: {e}"
                    ),
                })?,
                ChildNumber::from(0),
            ])
            .map_err(|e| SdkError::InitFailed {
                err: format!("Failed to derive backup encryption key: {e}"),
            })?;
        let backup_watcher = BackupWatcher::new(
            self.config.clone(),
            unwrapped_backup_transport.clone(),
            persister.clone(),
            backup_encryption_key.to_priv().to_bytes(),
        );

        // breez_server provides both FiatAPI & LspAPI implementations
        let breez_server = Arc::new(BreezServer::new(
            self.config.breezserver.clone(),
            self.config.api_key.clone(),
        ));

        // mempool space is used to monitor the chain
        let chain_service = Arc::new(MempoolSpace::from_base_url(
            self.config.mempoolspace_url.clone(),
        ));

        let current_lsp_id = persister.get_lsp_id()?;
        if current_lsp_id.is_none() && self.config.default_lsp_id.is_some() {
            persister.set_lsp_id(self.config.default_lsp_id.clone().unwrap())?;
        }

        let payment_receiver = Arc::new(PaymentReceiver {
            node_api: unwrapped_node_api.clone(),
            lsp: breez_server.clone(),
            persister: persister.clone(),
        });

        let btc_receive_swapper = Arc::new(BTCReceiveSwap::new(
            self.config.network.into(),
            self.swapper_api
                .clone()
                .unwrap_or_else(|| breez_server.clone()),
            persister.clone(),
            chain_service.clone(),
            payment_receiver.clone(),
        ));

        let btc_send_swapper = Arc::new(BTCSendSwap::new(
            self.config.clone(),
            self.reverse_swapper_api
                .clone()
                .unwrap_or_else(|| Arc::new(BoltzApi {})),
            persister.clone(),
            chain_service.clone(),
            unwrapped_node_api.clone(),
        ));

        // create a shutdown channel (sender and receiver)
        let (shutdown_sender, shutdown_receiver) = watch::channel::<()>(());

        // Create the node services and it them statically
        let breez_services = Arc::new(BreezServices {
            started: Mutex::new(false),
            node_api: unwrapped_node_api.clone(),
            lsp_api: self.lsp_api.clone().unwrap_or_else(|| breez_server.clone()),
            fiat_api: self
                .fiat_api
                .clone()
                .unwrap_or_else(|| breez_server.clone()),
            moonpay_api: self
                .moonpay_api
                .clone()
                .unwrap_or_else(|| breez_server.clone()),
            chain_service,
            persister: persister.clone(),
            btc_receive_swapper,
            btc_send_swapper,
            payment_receiver,
            event_listener: listener,
            backup_watcher: Arc::new(backup_watcher),
            shutdown_sender,
            shutdown_receiver,
        });

        Ok(breez_services)
    }
}

#[derive(Clone)]
pub struct BreezServer {
    server_url: String,
    api_key: Option<String>,
}

impl BreezServer {
    pub fn new(server_url: String, api_key: Option<String>) -> Self {
        Self {
            server_url,
            api_key,
        }
    }

    pub(crate) async fn get_channel_opener_client(
        &self,
    ) -> Result<ChannelOpenerClient<InterceptedService<Channel, ApiKeyInterceptor>>> {
        let s = self.server_url.clone();
        let channel = Channel::from_shared(s)?.connect().await?;

        let api_key_metadata: Option<MetadataValue<Ascii>> = match &self.api_key {
            Some(key) => Some(format!("Bearer {key}").parse()?),
            _ => None,
        };
        let client =
            ChannelOpenerClient::with_interceptor(channel, ApiKeyInterceptor { api_key_metadata });
        Ok(client)
    }

    pub(crate) async fn get_information_client(&self) -> Result<InformationClient<Channel>> {
        InformationClient::connect(Uri::from_str(&self.server_url)?)
            .await
            .map_err(|e| anyhow!(e))
    }

    pub(crate) async fn get_fund_manager_client(&self) -> Result<FundManagerClient<Channel>> {
        FundManagerClient::connect(Uri::from_str(&self.server_url)?)
            .await
            .map_err(|e| anyhow!(e))
    }

    pub(crate) async fn get_signer_client(&self) -> Result<SignerClient<Channel>> {
        Ok(SignerClient::new(
            tonic::transport::Endpoint::new(Uri::from_str(&self.server_url)?)?
                .connect()
                .await?,
        ))
    }
}

pub(crate) struct ApiKeyInterceptor {
    api_key_metadata: Option<MetadataValue<Ascii>>,
}

impl Interceptor for ApiKeyInterceptor {
    fn call(&mut self, mut req: Request<()>) -> Result<Request<()>, Status> {
        if self.api_key_metadata.clone().is_some() {
            req.metadata_mut()
                .insert("authorization", self.api_key_metadata.clone().unwrap());
        }
        Ok(req)
    }
}

/// Attempts to convert the phrase to a mnemonic, then to a seed.
///
/// If the phrase is not a valid mnemonic, an error is returned.
pub fn mnemonic_to_seed(phrase: String) -> Result<Vec<u8>> {
    let mnemonic = Mnemonic::from_phrase(&phrase, Language::English)?;
    let seed = Seed::new(&mnemonic, "");
    Ok(seed.as_bytes().to_vec())
}

#[tonic::async_trait]
pub trait Receiver: Send + Sync {
    async fn receive_payment(
        &self,
        amount_sats: u64,
        description: String,
        preimage: Option<Vec<u8>>,
    ) -> SdkResult<LNInvoice>;
}

pub(crate) struct PaymentReceiver {
    node_api: Arc<dyn NodeAPI>,
    lsp: Arc<dyn LspAPI>,
    persister: Arc<SqliteStorage>,
}

#[tonic::async_trait]
impl Receiver for PaymentReceiver {
    async fn receive_payment(
        &self,
        amount_sats: u64,
        description: String,
        preimage: Option<Vec<u8>>,
    ) -> SdkResult<LNInvoice> {
        self.node_api.start().await?;
        let lsp_info = get_lsp(self.persister.clone(), self.lsp.clone()).await?;
        let node_state = self
            .persister
            .get_node_state()?
            .ok_or("Failed to retrieve node state")
            .map_err(|err| anyhow!(err))?;

        let amount_msats = amount_sats * 1000;

        let mut short_channel_id = parse_short_channel_id("1x0x0")?;
        let mut destination_invoice_amount_sats = amount_sats;

        // check if we need to open channel
        let open_channel_needed = node_state.inbound_liquidity_msats < amount_msats;
        if open_channel_needed {
            info!("We need to open a channel");

            // We need to open channel so we are calculating the fees for the LSP
            // We multiply and dividing by 1000 as a mean to round to satoshis.
            let channel_fees_msat_calculated =
                amount_msats * lsp_info.channel_fee_permyriad as u64 / 10_000 / 1_000 * 1_000;
            let channel_fees_msat = max(
                channel_fees_msat_calculated,
                lsp_info.channel_minimum_fee_msat as u64,
            );

            if amount_msats < channel_fees_msat + 1000 {
                return Err(SdkError::ReceivePaymentFailed {
                    err: format!(
                        "requestPayment: Amount should be more than the minimum fees {} sats",
                        lsp_info.channel_minimum_fee_msat / 1000
                    ),
                });
            }

            // remove the fees from the amount to get the small amount on the current node invoice.
            destination_invoice_amount_sats = amount_sats - channel_fees_msat / 1000;
        } else {
            // not opening a channel so we need to get the real channel id into the routing hints
            info!("Finding channel ID for routing hint");
            for peer in self.node_api.list_peers().await? {
                if hex::encode(peer.id) == lsp_info.pubkey && !peer.channels.is_empty() {
                    let active_channel = peer
                        .channels
                        .iter()
                        .find(|&c| c.state == "CHANNELD_NORMAL")
                        .ok_or("No open channel found")
                        .map_err(|err| anyhow!(err))?;
                    let hint = match active_channel.clone().alias {
                        Some(aliases) => aliases.remote,
                        _ => active_channel.clone().short_channel_id,
                    };

                    short_channel_id = parse_short_channel_id(&hint)?;
                    info!(
                        "Found channel ID: {} {:?}",
                        short_channel_id, active_channel
                    );
                    break;
                }
            }
        }

        info!("Creating invoice on NodeAPI");
        let invoice = &self
            .node_api
            .create_invoice(destination_invoice_amount_sats, description, preimage)
            .await?;
        info!("Invoice created {}", invoice.bolt11);

        let mut parsed_invoice = parse_invoice(&invoice.bolt11)?;

        // check if the lsp hint already exists
        info!("Existing routing hints {:?}", parsed_invoice.routing_hints);
        info!("lsp info pubkey = {:?}", lsp_info.pubkey.clone());
        let has_lsp_hint = parsed_invoice.routing_hints.iter().any(|h| {
            h.hops
                .iter()
                .any(|h| h.src_node_id == lsp_info.pubkey.clone())
        });

        // We only add routing hint if we need to open a channel
        // or if the invoice doesn't have any routing hints that points to the lsp
        let mut lsp_hint: Option<RouteHint> = None;
        if !has_lsp_hint || open_channel_needed {
            let lsp_hop = RouteHintHop {
                src_node_id: lsp_info.pubkey,
                short_channel_id,
                fees_base_msat: lsp_info.base_fee_msat as u32,
                fees_proportional_millionths: (lsp_info.fee_rate * 1000000.0) as u32,
                cltv_expiry_delta: lsp_info.time_lock_delta as u64,
                htlc_minimum_msat: Some(lsp_info.min_htlc_msat as u64),
                htlc_maximum_msat: None,
            };

            info!("Adding LSP hop as routing hint: {:?}", lsp_hop);
            lsp_hint = Some(RouteHint {
                hops: vec![lsp_hop],
            });
        }

        // create the large amount invoice
        let raw_invoice_with_hint =
            add_lsp_routing_hints(invoice.bolt11.clone(), lsp_hint, amount_sats * 1000)?;

        info!("Routing hint added");
        let signed_invoice_with_hint = self.node_api.sign_invoice(raw_invoice_with_hint)?;
        info!("Signed invoice with hint = {}", signed_invoice_with_hint);

        parsed_invoice = parse_invoice(&signed_invoice_with_hint)?;

        // register the payment at the lsp if needed
        if destination_invoice_amount_sats < amount_sats {
            info!("Registering payment with LSP");
            self.lsp
                .register_payment(
                    lsp_info.id.clone(),
                    lsp_info.lsp_pubkey.clone(),
                    PaymentInformation {
                        payment_hash: hex::decode(parsed_invoice.payment_hash.clone()).map_err(
                            |e| SdkError::ReceivePaymentFailed {
                                err: format!("Failed to decode hex payment hash: {e}"),
                            },
                        )?,
                        payment_secret: parsed_invoice.payment_secret.clone(),
                        destination: hex::decode(parsed_invoice.payee_pubkey.clone()).map_err(
                            |e| SdkError::ReceivePaymentFailed {
                                err: format!("Failed to decode hex payee pubkey: {e}"),
                            },
                        )?,
                        incoming_amount_msat: amount_msats as i64,
                        outgoing_amount_msat: (destination_invoice_amount_sats * 1000) as i64,
                    },
                )
                .await?;
            info!("Payment registered");
        }

        // Make sure we save the large amount so we can deduce the fees later.
        self.persister
            .insert_open_channel_payment_info(&parsed_invoice.payment_hash, amount_sats * 1000)?;
        // return the signed, converted invoice with hints
        Ok(parsed_invoice)
    }
}

/// Convenience method to look up LSP info based on current LSP ID
async fn get_lsp(persister: Arc<SqliteStorage>, lsp: Arc<dyn LspAPI>) -> Result<LspInformation> {
    let lsp_id = persister
        .get_lsp_id()?
        .ok_or("No LSP ID found")
        .map_err(|err| anyhow!(err))?;

    get_lsp_by_id(persister, lsp, lsp_id.as_str())
        .await?
        .ok_or_else(|| anyhow!("No LSP found for id {}", lsp_id))
}

async fn get_lsp_by_id(
    persister: Arc<SqliteStorage>,
    lsp: Arc<dyn LspAPI>,
    lsp_id: &str,
) -> Result<Option<LspInformation>> {
    let node_pubkey = persister
        .get_node_state()?
        .ok_or("No NodeState found")
        .map_err(|err| anyhow!(err))?
        .id;

    Ok(lsp
        .list_lsps(node_pubkey)
        .await?
        .iter()
        .find(|&lsp| lsp.id.as_str() == lsp_id)
        .cloned())
}

#[cfg(test)]
pub(crate) mod tests {
    use std::collections::HashMap;
    use std::sync::Arc;

    use anyhow::Result;
    use regex::Regex;
    use reqwest::Url;

    use crate::breez_services::{BreezServices, BreezServicesBuilder};
    use crate::error::{SdkError, SdkResult};
    use crate::fiat::Rate;
    use crate::lnurl::pay::model::MessageSuccessActionData;
    use crate::lnurl::pay::model::SuccessActionProcessed;
    use crate::models::{LnPaymentDetails, NodeState, Payment, PaymentDetails, PaymentTypeFilter};
    use crate::{
        input_parser, parse_short_channel_id, test_utils::*, BuyBitcoinProvider, InputType,
    };
    use crate::{NodeAPI, PaymentType};

    use super::{PaymentReceiver, Receiver};

    #[tokio::test]
    async fn test_node_state() -> SdkResult<()> {
        // let storage_path = format!("{}/storage.sql", get_test_working_dir());
        // std::fs::remove_file(storage_path).ok();

        let dummy_node_state = get_dummy_node_state();

        let lnurl_metadata = "{'key': 'sample-metadata-val'}";
        let test_ln_address = "test@ln-address.com";
        let sa = SuccessActionProcessed::Message {
            data: MessageSuccessActionData {
                message: "test message".into(),
            },
        };

        let payment_hash_with_lnurl_success_action = "3333";
        let dummy_transactions = vec![
            Payment {
                id: "1111".to_string(),
                payment_type: PaymentType::Received,
                payment_time: 100000,
                amount_msat: 10,
                fee_msat: 0,
                pending: false,
                description: Some("test receive".to_string()),
                details: PaymentDetails::Ln {
                    data: LnPaymentDetails {
                        payment_hash: "1111".to_string(),
                        label: "".to_string(),
                        destination_pubkey: "1111".to_string(),
                        payment_preimage: "2222".to_string(),
                        keysend: false,
                        bolt11: "1111".to_string(),
                        lnurl_success_action: None,
                        lnurl_metadata: None,
                        ln_address: None,
                    },
                },
            },
            Payment {
                id: payment_hash_with_lnurl_success_action.to_string(),
                payment_type: PaymentType::Sent,
                payment_time: 200000,
                amount_msat: 8,
                fee_msat: 2,
                pending: false,
                description: Some("test payment".to_string()),
                details: PaymentDetails::Ln {
                    data: LnPaymentDetails {
                        payment_hash: payment_hash_with_lnurl_success_action.to_string(),
                        label: "".to_string(),
                        destination_pubkey: "123".to_string(),
                        payment_preimage: "4444".to_string(),
                        keysend: false,
                        bolt11: "123".to_string(),
                        lnurl_success_action: Some(sa.clone()),
                        lnurl_metadata: Some(lnurl_metadata.to_string()),
                        ln_address: Some(test_ln_address.to_string()),
                    },
                },
            },
        ];
        let node_api = Arc::new(MockNodeAPI::new(dummy_node_state.clone()));

        let test_config = create_test_config();
        let persister = Arc::new(create_test_persister(test_config.clone()));
        persister.init()?;
        persister.insert_or_update_payments(&dummy_transactions)?;
        persister.insert_lnurl_payment_external_info(
            payment_hash_with_lnurl_success_action,
            Some(&sa),
            Some(lnurl_metadata.to_string()),
            Some(test_ln_address.to_string()),
        )?;

        let mut builder = BreezServicesBuilder::new(test_config.clone());
        let breez_services = builder
            .lsp_api(Arc::new(MockBreezServer {}))
            .fiat_api(Arc::new(MockBreezServer {}))
            .node_api(node_api)
            .persister(persister)
            .backup_transport(Arc::new(MockBackupTransport::new()))
            .build(None)
            .await?;

        breez_services.sync().await?;
        let fetched_state = breez_services.node_info()?;
        assert_eq!(fetched_state, dummy_node_state);

        let all = breez_services
            .list_payments(PaymentTypeFilter::All, None, None)
            .await?;
        let mut cloned = all.clone();

        // test the right order
        cloned.reverse();
        assert_eq!(dummy_transactions, cloned);

        let received = breez_services
            .list_payments(PaymentTypeFilter::Received, None, None)
            .await?;
        assert_eq!(received, vec![cloned[0].clone()]);

        let sent = breez_services
            .list_payments(PaymentTypeFilter::Sent, None, None)
            .await?;
        assert_eq!(sent, vec![cloned[1].clone()]);
        assert!(matches!(
                &sent[0].details, PaymentDetails::Ln {data: LnPaymentDetails {lnurl_success_action, ..}} if lnurl_success_action == &Some(sa)));
        assert!(matches!(
                &sent[0].details, PaymentDetails::Ln {data: LnPaymentDetails {ln_address, ..}} if ln_address == &Some(test_ln_address.to_string())));

        Ok(())
    }

    #[tokio::test]
    async fn test_receive_with_open_channel() -> SdkResult<()> {
        let config = create_test_config();
        let persister = Arc::new(create_test_persister(config.clone()));
        persister.init().unwrap();

        let dummy_node_state = get_dummy_node_state();

        let node_api = Arc::new(MockNodeAPI::new(dummy_node_state.clone()));

        let breez_server = Arc::new(MockBreezServer {});
        persister.set_lsp_id(breez_server.lsp_id()).unwrap();
        persister.set_node_state(&dummy_node_state).unwrap();

        let receiver: Arc<dyn Receiver> = Arc::new(PaymentReceiver {
            node_api,
            persister,
            lsp: breez_server.clone(),
        });
        let ln_invoice = receiver
            .receive_payment(3000, "should populate lsp hints".to_string(), None)
            .await?;
        assert_eq!(ln_invoice.routing_hints[0].hops.len(), 1);
        let lsp_hop = &ln_invoice.routing_hints[0].hops[0];
        assert_eq!(lsp_hop.src_node_id, breez_server.clone().lsp_pub_key());
        assert_eq!(
            lsp_hop.short_channel_id,
            parse_short_channel_id("1x0x0").unwrap()
        );
        Ok(())
    }

    #[tokio::test]
    async fn test_list_lsps() -> SdkResult<()> {
        let storage_path = format!("{}/storage.sql", get_test_working_dir());
        std::fs::remove_file(storage_path).ok();

        let breez_services = breez_services().await.map_err(|e| SdkError::InitFailed {
            err: format!("Failed to get the BreezServices: {e}"),
        })?;
        breez_services.sync().await?;

        let node_pubkey = breez_services.node_info()?.id;
        let lsps = breez_services.lsp_api.list_lsps(node_pubkey).await?;
        assert_eq!(lsps.len(), 1);

        Ok(())
    }

    #[tokio::test]
    async fn test_fetch_rates() -> Result<(), Box<dyn std::error::Error>> {
        let breez_services = breez_services().await?;
        breez_services.sync().await?;

        let rates = breez_services.fiat_api.fetch_fiat_rates().await?;
        assert_eq!(rates.len(), 1);
        assert_eq!(
            rates[0],
            Rate {
                coin: "USD".to_string(),
                value: 20_000.00,
            }
        );

        Ok(())
    }

    #[tokio::test]
    async fn test_buy_bitcoin_with_moonpay() -> Result<(), Box<dyn std::error::Error>> {
        let breez_services = breez_services().await?;
        breez_services.sync().await?;

        let moonpay_url = breez_services
            .buy_bitcoin(BuyBitcoinProvider::Moonpay)
            .await?;
        let parsed = Url::parse(&moonpay_url)?;
        let query_pairs = parsed.query_pairs().into_owned().collect::<HashMap<_, _>>();

        assert_eq!(parsed.host_str(), Some("mock.moonpay"));
        assert_eq!(parsed.path(), "/");

        let wallet_address = input_parser::parse(query_pairs.get("wa").unwrap()).await?;
        assert!(matches!(wallet_address, InputType::BitcoinAddress { .. }));

        let max_amount = query_pairs.get("ma").unwrap();
        assert!(Regex::new(r"^\d+\.\d{8}$").unwrap().is_match(max_amount));

        Ok(())
    }

    /// Build node service for tests
    pub(crate) async fn breez_services() -> Result<Arc<BreezServices>> {
        breez_services_with(None, vec![]).await
    }

    /// Build node service for tests with a list of known payments
    pub(crate) async fn breez_services_with(
        node_api: Option<Arc<dyn NodeAPI>>,
        known_payments: Vec<Payment>,
    ) -> Result<Arc<BreezServices>> {
        let node_api =
            node_api.unwrap_or_else(|| Arc::new(MockNodeAPI::new(get_dummy_node_state())));

        let test_config = create_test_config();
        let persister = Arc::new(create_test_persister(test_config.clone()));
        persister.init()?;
        persister.insert_or_update_payments(&known_payments)?;

        let mut builder = BreezServicesBuilder::new(test_config.clone());
        let breez_services = builder
            .lsp_api(Arc::new(MockBreezServer {}))
            .fiat_api(Arc::new(MockBreezServer {}))
            .moonpay_api(Arc::new(MockBreezServer {}))
            .persister(persister)
            .node_api(node_api)
            .backup_transport(Arc::new(MockBackupTransport::new()))
            .build(None)
            .await
            .unwrap();

        Ok(breez_services)
    }

    /// Build dummy NodeState for tests
    pub(crate) fn get_dummy_node_state() -> NodeState {
        NodeState {
            id: "tx1".to_string(),
            block_height: 1,
            channels_balance_msat: 100,
            onchain_balance_msat: 1000,
            utxos: vec![],
            max_payable_msat: 95,
            max_receivable_msat: 1000,
            max_single_payment_amount_msat: 1000,
            max_chan_reserve_msats: 0,
            connected_peers: vec!["1111".to_string()],
            inbound_liquidity_msats: 2000,
        }
    }
}<|MERGE_RESOLUTION|>--- conflicted
+++ resolved
@@ -693,13 +693,10 @@
     /// Starts the BreezServices background threads.
     ///
     /// Internal method. Should only be used as part of [BreezServices::start]
-<<<<<<< HEAD
-    async fn start_background_tasks(self: &Arc<BreezServices>) -> SdkResult<()> {
-=======
     async fn start_background_tasks(self: &Arc<BreezServices>) -> Result<()> {
         // Sync node state
         let sync_breez_services = self.clone();
-        match sync_breez_services.node_info()? {
+        match sync_breez_services.node_info_persisted()? {
             Some(node) => {
                 info!("Starting existing node {}", node.id)
             }
@@ -711,7 +708,6 @@
             }
         }
 
->>>>>>> 1207fe10
         // start the signer
         let (shutdown_signer_sender, signer_signer_receiver) = mpsc::channel(1);
         self.start_signer(signer_signer_receiver).await;
@@ -740,25 +736,6 @@
             debug!("Received the signal to exit event polling loop");
         });
 
-<<<<<<< HEAD
-        // Sync node state
-        let sync_breez_services = self.clone();
-        match sync_breez_services.node_info_persisted()? {
-            Some(_) => {
-                // In case it is not a first run we sync in background to start quickly.
-                tokio::spawn(async move {
-                    // sync with remote node state
-                    _ = sync_breez_services.sync().await;
-                });
-            }
-            None => {
-                // In case it is a first run we sync in foreground to get the node state.
-                _ = sync_breez_services.sync().await;
-            }
-        }
-
-=======
->>>>>>> 1207fe10
         Ok(())
     }
 
